/**
 * Copyright 2022-2024 kronos-orm
 *
 * Licensed under the Apache License, Version 2.0 (the "License");
 * you may not use this file except in compliance with the License.
 * You may obtain a copy of the License at
 *
 *     http://www.apache.org/licenses/LICENSE-2.0
 *
 * Unless required by applicable law or agreed to in writing, software
 * distributed under the License is distributed on an "AS IS" BASIS,
 * WITHOUT WARRANTIES OR CONDITIONS OF ANY KIND, either express or implied.
 * See the License for the specific language governing permissions and
 * limitations under the License.
 */

package com.kotlinorm.plugins.transformer

import com.kotlinorm.plugins.helpers.referenceFunctions
import com.kotlinorm.plugins.transformer.criteria.CriteriaParseReturnTransformer
import com.kotlinorm.plugins.transformer.kTable.KTableAddFieldTransformer
import com.kotlinorm.plugins.transformer.kTable.KTableAddParamTransformer
<<<<<<< HEAD
import com.kotlinorm.plugins.utils.kTable.KTABLE_CLASS
import com.kotlinorm.plugins.utils.kTableConditional.KTABLE_CONDITIONAL_CLASS
=======
import com.kotlinorm.plugins.transformer.sortable.SortableParseReturnTransformer
import com.kotlinorm.plugins.utils.asIrCall
import com.kotlinorm.plugins.utils.deleteClause.initDeleteClause
import com.kotlinorm.plugins.utils.deleteClause.initDeleteClauseList
import com.kotlinorm.plugins.utils.insertClause.initInsertClause
import com.kotlinorm.plugins.utils.insertClause.initInsertClauseList
import com.kotlinorm.plugins.utils.kTableConditional.funcName
import com.kotlinorm.plugins.utils.selectClause.initSelectClause
import com.kotlinorm.plugins.utils.selectClause.initSelectClauseList
import com.kotlinorm.plugins.utils.subType
import com.kotlinorm.plugins.utils.updateClause.initUpdateClause
import com.kotlinorm.plugins.utils.updateClause.initUpdateClauseList
import com.kotlinorm.plugins.utils.upsertClause.initUpsertClause
import com.kotlinorm.plugins.utils.upsertClause.initUpsertClauseList
>>>>>>> e35b1a88
import org.jetbrains.kotlin.backend.common.IrElementTransformerVoidWithContext
import org.jetbrains.kotlin.backend.common.extensions.IrPluginContext
import org.jetbrains.kotlin.backend.common.lower.DeclarationIrBuilder
import org.jetbrains.kotlin.ir.IrStatement
import org.jetbrains.kotlin.ir.builders.irBlock
import org.jetbrains.kotlin.ir.builders.irBlockBody
import org.jetbrains.kotlin.ir.declarations.IrClass
import org.jetbrains.kotlin.ir.declarations.IrFunction
import org.jetbrains.kotlin.ir.expressions.IrBlockBody
import org.jetbrains.kotlin.ir.symbols.IrSimpleFunctionSymbol
import org.jetbrains.kotlin.ir.types.classFqName
import org.jetbrains.kotlin.ir.util.statements

/**
 * Kronos Parser Transformer
 *
 * @author OUSC, Jieyao Lu
 */
class KronosParserTransformer(
    private val pluginContext: IrPluginContext,
) : IrElementTransformerVoidWithContext() {
<<<<<<< HEAD
=======
    private val kTableClass = "com.kotlinorm.beans.dsl.KTable"
    private val selectClauseClass = "com.kotlinorm.orm.select.SelectClause"
    private val updateClauseClass = "com.kotlinorm.orm.update.UpdateClause"
    private val insertClauseClass = "com.kotlinorm.orm.insert.InsertClause"
    private val upsertClauseClass = "com.kotlinorm.orm.upsert.UpsertClause"
    private val deleteClauseClass = "com.kotlinorm.orm.delete.DeleteClause"
    private val kTableConditionalClass = "com.kotlinorm.beans.dsl.KTableConditional"
    private val kTableSortableClass = "com.kotlinorm.beans.dsl.KTableSortable"
>>>>>>> e35b1a88

    /**
     * Retrieves the symbol of the `println` function from the `kotlin.io` package in the given `IrPluginContext`.
     *
     * @return The symbol of the `println` function.
     */
    fun IrPluginContext.printlnFunc(): IrSimpleFunctionSymbol = referenceFunctions("kotlin.io", "println").single {
        val parameters = it.owner.valueParameters
        parameters.size == 1 && parameters[0].type == irBuiltIns.anyNType
    }

    /**
     * Visits a new function and performs different actions based on the extension receiver's return type.
     *
     * @param declaration the [IrFunction] being visited
     * @return the transformed function body or the result of calling the super class's implementation
     */
    override fun visitFunctionNew(declaration: IrFunction): IrStatement {
<<<<<<< HEAD
        when (declaration.extensionReceiverParameter?.type?.classFqName?.asString()) {
            KTABLE_CLASS -> declaration.body = transformKTable(declaration)
            KTABLE_CONDITIONAL_CLASS -> declaration.body = transformKTableConditional(declaration)
=======
        when (declaration.extensionReceiverParameter?.symbol?.descriptor?.returnType?.getKotlinTypeFqName(false)) {
            kTableClass -> {
                declaration.body = transformKTable(declaration)
            }

            kTableConditionalClass -> {
                declaration.body = transformKTableConditional(declaration)
            }

            kTableSortableClass -> {
                declaration.body = transformKTableSortable(declaration)
            }
>>>>>>> e35b1a88
        }
        return super.visitFunctionNew(declaration)
    }

    override fun visitClassNew(declaration: IrClass): IrStatement {
        if (declaration.superTypes.any { it.classFqName?.asString() == "com.kotlinorm.beans.dsl.KPojo" }) {
            return super.visitClassNew(declaration)
                .transform(KronosIrClassNewTransformer(pluginContext, declaration), null) as IrStatement
        }
        return super.visitClassNew(declaration)
    }

    /**
     * Transforms the given IrFunction representing a ktable declaration into an IrBlockBody.
     *
     * @param irFunction the [IrFunction] to be transformed
     * @return the transformed IrBlockBody representing the ktable declaration
     */
    private fun transformKTable(
        irFunction: IrFunction
    ): IrBlockBody {
        return DeclarationIrBuilder(pluginContext, irFunction.symbol).irBlockBody {
            +irBlock {
                +irFunction.body!!.statements
            }.transform(KTableAddFieldTransformer(pluginContext, irFunction), null)
                .transform(KTableAddParamTransformer(pluginContext, irFunction), null)
        }
    }

    /**
     * Transforms the given IrFunction representing a ktable conditional declaration into an IrBlockBody.
     *
     * @param irFunction the [IrFunction] to be transformed
     * @return the transformed IrBlockBody representing the ktable conditional declaration
     */
    private fun transformKTableConditional(
        irFunction: IrFunction
    ): IrBlockBody {
        return DeclarationIrBuilder(pluginContext, irFunction.symbol).irBlockBody {
            +irBlock(resultType = irFunction.returnType) {
                +irFunction.body!!.statements
            }.transform(CriteriaParseReturnTransformer(pluginContext, irFunction), null)
        }
    }

    private fun transformKTableSortable(
        irFunction: IrFunction
    ): IrBlockBody {
        return DeclarationIrBuilder(pluginContext, irFunction.symbol).irBlockBody {
            +irBlock {
                +irFunction.body!!.statements
            }
                .transform(SortableParseReturnTransformer(pluginContext, irFunction), null)
        }
    }
}<|MERGE_RESOLUTION|>--- conflicted
+++ resolved
@@ -20,36 +20,15 @@
 import com.kotlinorm.plugins.transformer.criteria.CriteriaParseReturnTransformer
 import com.kotlinorm.plugins.transformer.kTable.KTableAddFieldTransformer
 import com.kotlinorm.plugins.transformer.kTable.KTableAddParamTransformer
-<<<<<<< HEAD
-import com.kotlinorm.plugins.utils.kTable.KTABLE_CLASS
-import com.kotlinorm.plugins.utils.kTableConditional.KTABLE_CONDITIONAL_CLASS
-=======
-import com.kotlinorm.plugins.transformer.sortable.SortableParseReturnTransformer
-import com.kotlinorm.plugins.utils.asIrCall
-import com.kotlinorm.plugins.utils.deleteClause.initDeleteClause
-import com.kotlinorm.plugins.utils.deleteClause.initDeleteClauseList
-import com.kotlinorm.plugins.utils.insertClause.initInsertClause
-import com.kotlinorm.plugins.utils.insertClause.initInsertClauseList
-import com.kotlinorm.plugins.utils.kTableConditional.funcName
-import com.kotlinorm.plugins.utils.selectClause.initSelectClause
-import com.kotlinorm.plugins.utils.selectClause.initSelectClauseList
-import com.kotlinorm.plugins.utils.subType
-import com.kotlinorm.plugins.utils.updateClause.initUpdateClause
-import com.kotlinorm.plugins.utils.updateClause.initUpdateClauseList
-import com.kotlinorm.plugins.utils.upsertClause.initUpsertClause
-import com.kotlinorm.plugins.utils.upsertClause.initUpsertClauseList
->>>>>>> e35b1a88
 import org.jetbrains.kotlin.backend.common.IrElementTransformerVoidWithContext
 import org.jetbrains.kotlin.backend.common.extensions.IrPluginContext
 import org.jetbrains.kotlin.backend.common.lower.DeclarationIrBuilder
 import org.jetbrains.kotlin.ir.IrStatement
 import org.jetbrains.kotlin.ir.builders.irBlock
 import org.jetbrains.kotlin.ir.builders.irBlockBody
-import org.jetbrains.kotlin.ir.declarations.IrClass
 import org.jetbrains.kotlin.ir.declarations.IrFunction
 import org.jetbrains.kotlin.ir.expressions.IrBlockBody
 import org.jetbrains.kotlin.ir.symbols.IrSimpleFunctionSymbol
-import org.jetbrains.kotlin.ir.types.classFqName
 import org.jetbrains.kotlin.ir.util.statements
 
 /**
@@ -60,17 +39,6 @@
 class KronosParserTransformer(
     private val pluginContext: IrPluginContext,
 ) : IrElementTransformerVoidWithContext() {
-<<<<<<< HEAD
-=======
-    private val kTableClass = "com.kotlinorm.beans.dsl.KTable"
-    private val selectClauseClass = "com.kotlinorm.orm.select.SelectClause"
-    private val updateClauseClass = "com.kotlinorm.orm.update.UpdateClause"
-    private val insertClauseClass = "com.kotlinorm.orm.insert.InsertClause"
-    private val upsertClauseClass = "com.kotlinorm.orm.upsert.UpsertClause"
-    private val deleteClauseClass = "com.kotlinorm.orm.delete.DeleteClause"
-    private val kTableConditionalClass = "com.kotlinorm.beans.dsl.KTableConditional"
-    private val kTableSortableClass = "com.kotlinorm.beans.dsl.KTableSortable"
->>>>>>> e35b1a88
 
     /**
      * Retrieves the symbol of the `println` function from the `kotlin.io` package in the given `IrPluginContext`.
@@ -89,24 +57,10 @@
      * @return the transformed function body or the result of calling the super class's implementation
      */
     override fun visitFunctionNew(declaration: IrFunction): IrStatement {
-<<<<<<< HEAD
         when (declaration.extensionReceiverParameter?.type?.classFqName?.asString()) {
             KTABLE_CLASS -> declaration.body = transformKTable(declaration)
             KTABLE_CONDITIONAL_CLASS -> declaration.body = transformKTableConditional(declaration)
-=======
-        when (declaration.extensionReceiverParameter?.symbol?.descriptor?.returnType?.getKotlinTypeFqName(false)) {
-            kTableClass -> {
-                declaration.body = transformKTable(declaration)
-            }
-
-            kTableConditionalClass -> {
-                declaration.body = transformKTableConditional(declaration)
-            }
-
-            kTableSortableClass -> {
-                declaration.body = transformKTableSortable(declaration)
-            }
->>>>>>> e35b1a88
+            KTABLE_SORTABLE_CLASS -> declaration.body = transformKTableSortable(declaration)
         }
         return super.visitFunctionNew(declaration)
     }
