--- conflicted
+++ resolved
@@ -28,11 +28,7 @@
                 "main.kt", """
             import com.kotlinorm.Kronos
             import com.kotlinorm.annotations.Table
-<<<<<<< HEAD
-            import com.kotlinorm.annotations.Reference
-=======
             import com.kotlinorm.annotations.TableIndex
->>>>>>> 9124ad4c
             import com.kotlinorm.beans.namingStrategy.LineHumpNamingStrategy
             import com.kotlinorm.beans.dsl.KPojo
             import com.kotlinorm.orm.delete.delete
@@ -42,13 +38,8 @@
             import com.kotlinorm.annotations.Default
             import com.kotlinorm.orm.select.select
             import java.util.Date
-            import com.kotlinorm.annotations.ColumnDeserialize
+            import com.kotlinorm.annotations.UseSerializeResolver
             import com.kotlinorm.utils.Extensions.safeMapperTo
-<<<<<<< HEAD
-            import com.kotlinorm.annotations.LogicDelete
-            import com.kotlinorm.annotations.UpdateTime
-
-=======
             import com.kotlinorm.annotations.*
             import com.kotlinorm.enums.KColumnType.CHAR
             import com.kotlinorm.enums.SQLite
@@ -79,25 +70,18 @@
                 @NotNull
                 var deleted: Boolean? = null
             ) : KPojo()    
->>>>>>> 9124ad4c
             @Table(name = "tb_user")
             @TableIndex(name = "idx_user_id", columns = ["id"], type = "UNIQUE", method = "BTREE")
             @TableIndex(name = "idx_user_name", columns = ["username"], type = "UNIQUE", method = "BTREE")
             @TableIndex(name = "idx_multi", columns = ["id", "username"], type = "UNIQUE", method = "BTREE")
             data class User(
                 var id: Int? = null,
-                @ColumnDeserialize
+                @UseSerializeResolver
                 var username: String? = null,
                 var gender: Int? = null,
                 @CreateTime
-<<<<<<< HEAD
-                var createTime: Date? = null,
-                var friend: User? = null,
-                var friends: List<User>? = null
-=======
                 @Default("now()")
                 var createTime: Date? = null
->>>>>>> 9124ad4c
             ) : KPojo()
 
 
