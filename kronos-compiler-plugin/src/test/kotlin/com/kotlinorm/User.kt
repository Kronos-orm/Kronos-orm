--- conflicted
+++ resolved
@@ -1,14 +1,9 @@
 package com.kotlinorm
 
-import com.kotlinorm.annotations.ColumnDeserialize
 import com.kotlinorm.annotations.CreateTime
-import com.kotlinorm.annotations.Reference
 import com.kotlinorm.annotations.Table
-<<<<<<< HEAD
-=======
 import com.kotlinorm.annotations.TableIndex
 import com.kotlinorm.annotations.UseSerializeResolver
->>>>>>> 9124ad4c
 import com.kotlinorm.beans.dsl.KPojo
 import com.kotlinorm.beans.namingStrategy.LineHumpNamingStrategy
 import com.kotlinorm.orm.join.join
@@ -47,16 +42,12 @@
 @TableIndex(name = "idx_user_id", columns = ["id"], type = "UNIQUE", method = "BTREE")
 data class User(
     var id: Int? = null,
-    @ColumnDeserialize
+    @UseSerializeResolver
     var username: String? = null,
     var gender: Int? = null,
     @CreateTime
-    var createTime: Date? = null,
-    var friendId: Int? = null,
-) : KPojo() {
-    @Reference(["friendId"], ["id"])
-    lateinit var friend: User
-}
+    var createTime: Date? = null
+) : KPojo()
 
 data class UserRelation(
     var id: Int? = null,
