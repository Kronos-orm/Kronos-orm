/**
 * Copyright 2022-2024 kronos-orm
 *
 * Licensed under the Apache License, Version 2.0 (the "License");
 * you may not use this file except in compliance with the License.
 * You may obtain a copy of the License at
 *
 *     http://www.apache.org/licenses/LICENSE-2.0
 *
 * Unless required by applicable law or agreed to in writing, software
 * distributed under the License is distributed on an "AS IS" BASIS,
 * WITHOUT WARRANTIES OR CONDITIONS OF ANY KIND, either express or implied.
 * See the License for the specific language governing permissions and
 * limitations under the License.
 */

package com.kotlinorm.beans.dsl

import com.kotlinorm.enums.KColumnType
import com.kotlinorm.enums.KColumnType.UNDEFINED
import com.kotlinorm.enums.KOperationType
import com.kotlinorm.utils.fieldDb2k
import kotlin.reflect.full.createInstance

/**
 * Field
 *
 * Basic class of Kronos, which represents the field of a database table.
 *
 * @property columnName the name of the column in the database table
 * @property name the name of the field in Kotlin
 */
class Field(
    var columnName: String,
    var name: String = fieldDb2k(columnName),
    val type: KColumnType = UNDEFINED,
    var primaryKey: Boolean = false,
    val dateFormat: String? = null,
    val tableName: String = "",
    val reference: KReference? = null,
    val referenceKClassName: String? = null,
    val isColumn: Boolean = true,
    val length: Int = 0,
    val defaultValue: String? = null,
    val identity: Boolean = false,
    val nullable: Boolean = true
) {
    // Returns the name of the field as a string
    override fun toString(): String {
        return name
    }

    fun quoted(showTable: Boolean = false): String =
        "`$tableName`.`$columnName`".takeIf { showTable } ?: "`$columnName`"

<<<<<<< HEAD
    fun equation(showTable: Boolean = false): String = "${quoted(showTable)} = :$name"
=======
    fun equation(showTable: Boolean = false): String =
        ("`$tableName`.".takeIf { showTable } ?: "") + "`$columnName` = :$name"

>>>>>>> 9055d438

    /**
     * Check if this object is equal to another object.
     *
     * @param other the object to compare with
     * @return true if the objects are equal, false otherwise
     */
    override fun equals(other: Any?): Boolean {
        if (this === other) return true
        other as Field
        if (columnName != other.columnName) return false
        if (name != other.name) return false
        if (tableName != other.tableName) return false
        return true
    }

    /**
     * Calculates the hash code value for the object.
     *
     * @return the hash code value of the object.
     */
    override fun hashCode(): Int {
        var result = columnName.hashCode()
        result = 31 * result + name.hashCode()
        result = 31 * result + tableName.hashCode()
        return result
    }

    /**
     * Concatenates the current field name with the given string and returns a new Field object.
     *
     * @param other the string to concatenate with the field name
     * @return a new Field object with the concatenated name
     */
    operator fun plus(other: String?): Field = Field(
        columnName,
        name + other
    )

    fun cascadeMapperBy(table: String = tableName): Boolean {
        return reference != null && (reference.mapperBy == KPojo::class || reference.mapperBy.createInstance()
            .kronosTableName() == table)
    }

    fun refUseFor(usage: KOperationType): Boolean {
        return reference != null && reference.usage.contains(usage)
    }

    fun copy(
        columnName: String = this.columnName,
        name: String = this.name,
        type: KColumnType = this.type,
        primaryKey: Boolean = this.primaryKey,
        dateFormat: String? = this.dateFormat,
        tableName: String = this.tableName,
        reference: KReference? = this.reference,
        referenceKClassName: String? = this.referenceKClassName,
        isColumn: Boolean = this.isColumn,
        length: Int = this.length,
        defaultValue: String? = this.defaultValue,
        identity: Boolean = this.identity,
        nullable: Boolean = this.nullable
    ): Field {
        return Field(
            columnName,
            name,
            type,
            primaryKey,
            dateFormat,
            tableName,
            reference,
            referenceKClassName,
            isColumn,
            length,
            defaultValue,
            identity,
            nullable
        )
    }
}<|MERGE_RESOLUTION|>--- conflicted
+++ resolved
@@ -53,13 +53,7 @@
     fun quoted(showTable: Boolean = false): String =
         "`$tableName`.`$columnName`".takeIf { showTable } ?: "`$columnName`"
 
-<<<<<<< HEAD
     fun equation(showTable: Boolean = false): String = "${quoted(showTable)} = :$name"
-=======
-    fun equation(showTable: Boolean = false): String =
-        ("`$tableName`.".takeIf { showTable } ?: "") + "`$columnName` = :$name"
-
->>>>>>> 9055d438
 
     /**
      * Check if this object is equal to another object.
