/**
 * Copyright 2022-2024 kronos-orm
 *
 * Licensed under the Apache License, Version 2.0 (the "License");
 * you may not use this file except in compliance with the License.
 * You may obtain a copy of the License at
 *
 *     http://www.apache.org/licenses/LICENSE-2.0
 *
 * Unless required by applicable law or agreed to in writing, software
 * distributed under the License is distributed on an "AS IS" BASIS,
 * WITHOUT WARRANTIES OR CONDITIONS OF ANY KIND, either express or implied.
 * See the License for the specific language governing permissions and
 * limitations under the License.
 */

package com.kotlinorm.beans.dsl

import com.kotlinorm.enums.SortType
import com.kotlinorm.enums.SortType.Companion.Asc
import com.kotlinorm.enums.SortType.Companion.Desc

/**
 * KTableSortable
 *
 * DSL Class of Kronos, which the compiler plugin use to generate the `order by` code.
 * @param T the type of the table
 */
class KTableSortable<T : KPojo> : KTable<T>() {
    internal val sortFields = mutableListOf<Pair<Field, SortType>>()

    @Suppress("UNCHECKED_CAST", "UNUSED")
    fun addSortField(field: Any) {
        when (field) {
            is Pair<*, *> -> {
                sortFields.add(field as Pair<Field, SortType>)
            }

            is String -> {
                sortFields.add(Field(field, field, type = "string") to Asc)
            }

            else -> {
                sortFields.add((field to Asc) as Pair<Field, SortType>)
            }
        }
    }

    @Suppress("UNUSED")
    fun Any?.desc(): Pair<Any?, SortType> =
<<<<<<< HEAD
        (this.takeUnless { it is String } ?: Field(this.toString(), this.toString(), type = "string")) to Desc

    @Suppress("UNUSED")
    fun Any?.asc(): Pair<Any?, SortType> =
        (this.takeUnless { it is String } ?: Field(this.toString(), this.toString(), type = "string")) to Asc
=======
        (this.takeUnless { it is String } ?: Field(this.toString(), this.toString(), type = "string")) to DESC

    @Suppress("UNUSED")
    fun Any?.asc(): Pair<Any?, SortType> =
        (this.takeUnless { it is String } ?: Field(this.toString(), this.toString(), type = "string")) to ASC
>>>>>>> 9124ad4c

    companion object {
        /**
         * Creates a KTable instance with the given KPojo object as the data source and applies the given block to it.
         *
         * @param T The type of the KPojo object.
         * @param block The block of code to be applied to the KTable instance.
         * @return The resulting KTable instance after applying the block.
         */
        fun <T : KPojo> T.sortableRun(block: KTableSortable<T>.(T) -> Unit) =
            KTableSortable<T>().block(this)
    }
}<|MERGE_RESOLUTION|>--- conflicted
+++ resolved
@@ -48,19 +48,11 @@
 
     @Suppress("UNUSED")
     fun Any?.desc(): Pair<Any?, SortType> =
-<<<<<<< HEAD
-        (this.takeUnless { it is String } ?: Field(this.toString(), this.toString(), type = "string")) to Desc
-
-    @Suppress("UNUSED")
-    fun Any?.asc(): Pair<Any?, SortType> =
-        (this.takeUnless { it is String } ?: Field(this.toString(), this.toString(), type = "string")) to Asc
-=======
         (this.takeUnless { it is String } ?: Field(this.toString(), this.toString(), type = "string")) to DESC
 
     @Suppress("UNUSED")
     fun Any?.asc(): Pair<Any?, SortType> =
         (this.takeUnless { it is String } ?: Field(this.toString(), this.toString(), type = "string")) to ASC
->>>>>>> 9124ad4c
 
     companion object {
         /**
