/**
 * Copyright 2022-2024 kronos-orm
 *
 * Licensed under the Apache License, Version 2.0 (the "License");
 * you may not use this file except in compliance with the License.
 * You may obtain a copy of the License at
 *
 *     http://www.apache.org/licenses/LICENSE-2.0
 *
 * Unless required by applicable law or agreed to in writing, software
 * distributed under the License is distributed on an "AS IS" BASIS,
 * WITHOUT WARRANTIES OR CONDITIONS OF ANY KIND, either express or implied.
 * See the License for the specific language governing permissions and
 * limitations under the License.
 */

package com.kotlinorm.beans.dsl

import com.kotlinorm.enums.ASC
import com.kotlinorm.enums.DESC
import com.kotlinorm.enums.SortType
import com.kotlinorm.interfaces.KPojo
import kotlin.reflect.full.createInstance

/**
 * KTableSortable
 *
 * DSL Class of Kronos, which the compiler plugin use to generate the `order by` code.
 * @param T the type of the table
 *
 * @property it the instance of the table
 */
class KTableSortable<T : KPojo>(override val it: T) : KTable<T>(it) {
<<<<<<< HEAD
    val pairList = mutableListOf<Pair<Field, SortType>>()
=======
    var fieldSorts = mutableListOf<Pair<Field?, SortType>>()
>>>>>>> e35b1a88

    val Any?.desc get(): Pair<Any?, SortType> = this to DESC
    val Any?.asc get(): Pair<Any?, SortType> = this to ASC

    companion object {
        /**
         * Creates a KTable instance with the given KPojo object as the data source and applies the given block to it.
         *
         * @param T The type of the KPojo object.
         * @param block The block of code to be applied to the KTable instance.
         * @return The resulting KTable instance after applying the block.
         */
        fun <T : KPojo> T.sortableRun(block: KTable<T>.() -> Unit): KTableSortable<T> =
            KTableSortable(this::class.createInstance()).apply(block)
    }
}<|MERGE_RESOLUTION|>--- conflicted
+++ resolved
@@ -31,11 +31,7 @@
  * @property it the instance of the table
  */
 class KTableSortable<T : KPojo>(override val it: T) : KTable<T>(it) {
-<<<<<<< HEAD
-    val pairList = mutableListOf<Pair<Field, SortType>>()
-=======
     var fieldSorts = mutableListOf<Pair<Field?, SortType>>()
->>>>>>> e35b1a88
 
     val Any?.desc get(): Pair<Any?, SortType> = this to DESC
     val Any?.asc get(): Pair<Any?, SortType> = this to ASC
