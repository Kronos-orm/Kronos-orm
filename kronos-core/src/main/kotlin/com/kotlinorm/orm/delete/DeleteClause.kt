/**
 * Copyright 2022-2024 kronos-orm
 *
 * Licensed under the Apache License, Version 2.0 (the "License");
 * you may not use this file except in compliance with the License.
 * You may obtain a copy of the License at
 *
 *     http://www.apache.org/licenses/LICENSE-2.0
 *
 * Unless required by applicable law or agreed to in writing, software
 * distributed under the License is distributed on an "AS IS" BASIS,
 * WITHOUT WARRANTIES OR CONDITIONS OF ANY KIND, either express or implied.
 * See the License for the specific language governing permissions and
 * limitations under the License.
 */

package com.kotlinorm.orm.delete

import com.kotlinorm.beans.dsl.Criteria
import com.kotlinorm.beans.dsl.Field
import com.kotlinorm.beans.dsl.KPojo
import com.kotlinorm.beans.dsl.KTable.Companion.tableRun
import com.kotlinorm.beans.dsl.KTableConditional.Companion.conditionalRun
import com.kotlinorm.beans.task.KronosActionTask
import com.kotlinorm.beans.task.KronosActionTask.Companion.merge
import com.kotlinorm.beans.task.KronosAtomicActionTask
import com.kotlinorm.beans.task.KronosOperationResult
import com.kotlinorm.database.SqlManager.getDeleteSql
import com.kotlinorm.database.SqlManager.getUpdateSql
import com.kotlinorm.database.SqlManager.quoted
import com.kotlinorm.enums.KOperationType
import com.kotlinorm.exceptions.NeedFieldsException
import com.kotlinorm.interfaces.KronosDataSourceWrapper
import com.kotlinorm.orm.cascade.CascadeDeleteClause
import com.kotlinorm.types.KTableConditionalField
import com.kotlinorm.types.KTableField
import com.kotlinorm.utils.ConditionSqlBuilder.buildConditionSqlWithParams
import com.kotlinorm.utils.ConditionSqlBuilder.toWhereSql
import com.kotlinorm.utils.DataSourceUtil.orDefault
import com.kotlinorm.utils.Extensions.asSql
import com.kotlinorm.utils.Extensions.eq
import com.kotlinorm.utils.Extensions.toCriteria
import com.kotlinorm.utils.setCommonStrategy
import com.kotlinorm.utils.toLinkedSet

class DeleteClause<T : KPojo>(private val pojo: T) {
    private var paramMap = pojo.toDataMap()
    private var tableName = pojo.kronosTableName()
    private var updateTimeStrategy = pojo.kronosUpdateTime()
    private var logicDeleteStrategy = pojo.kronosLogicDelete()
    private var optimisticStrategy = pojo.kronosOptimisticLock()
    private var logic = false
    private var condition: Criteria? = null
    private var allFields = pojo.kronosColumns().toLinkedSet()
    private var cascadeEnabled = true
    private var cascadeLimit = -1 // 级联查询的深度限制, -1表示无限制，0表示不查询级联，1表示只查询一层级联，以此类推

    fun logic(enabled: Boolean = true): DeleteClause<T> {
        // 若logicDeleteStrategy.enabled为false则抛出异常
        // 若updateTimeStrategy.enabled为false则不更新updateTime
        if (!this.logicDeleteStrategy.enabled && enabled) {
            throw NeedFieldsException()
        }
        this.logic = enabled
        return this
    }

    /**
     * 根据指定的字段构建删除语句的条件部分。
     *
     * @param someFields KTableField类型，表示要用于删除条件的字段。不可为null。
     * @return DeleteClause类型，表示构建完成的删除语句实例。
     * @throws NeedFieldsException 如果someFields为空或者最终没有有效的字段用于构建条件时抛出。
     */
    fun by(someFields: KTableField<T, Any?>): DeleteClause<T> {
        // 检查传入的someFields是否为null，若为null则抛出异常
        if (someFields == null) throw NeedFieldsException()
        pojo.tableRun {
            someFields(it)
            // 若fields为空，则抛出异常，表示需要至少一个字段来构建删除条件
            if (fields.isEmpty()) {
                throw NeedFieldsException()
            }

            // 根据fields中的字段及其值构建删除条件
            condition = fields.map { field -> field.eq(paramMap[field.name]) }.toCriteria()
        }
        return this
    }

    fun cascade(enabled: Boolean = true, depth: Int = -1): DeleteClause<T> {
        this.cascadeEnabled = enabled
        this.cascadeLimit = depth
        return this
    }

    /**
     * 构建删除语句的条件部分。
     *
     * 该函数允许用户指定一个删除条件，用于过滤需要被删除的数据。如果未指定条件，则默认删除所有匹配的数据。
     *
     * @param deleteCondition 一个函数，用于定义删除操作的条件。该函数接收一个 [KTableConditionalField] 类型的参数，
     *                        并返回一个 [Boolean?] 类型的值，用于指示是否满足删除条件。如果为 null，则表示删除所有数据。
     * @return [DeleteClause] 类型的实例，用于链式调用其它删除操作。
     */
    fun where(deleteCondition: KTableConditionalField<T, Boolean?> = null): DeleteClause<T> {
        if (deleteCondition == null) return this
        // 如果指定了删除条件，执行条件函数，并设置条件
        pojo.conditionalRun {
            propParamMap = paramMap
            deleteCondition(it)
            condition = criteria
        }
        return this
    }


    /**
     * 构建并返回一个KronosAtomicTask对象，用于执行数据库的原子操作。
     * 该方法根据设定的条件构建对应的UPDATE或DELETE SQL语句，并封装必要的参数与操作类型。
     *
     * @return [KronosAtomicActionTask] 一个包含SQL语句、参数映射以及操作类型的原子任务对象。
     */
    fun build(wrapper: KronosDataSourceWrapper? = null): KronosActionTask {
        if (condition == null) {
            // 当未指定删除条件时，构建一个默认条件，即删除所有字段都不为null的记录
            condition = allFields.filter { it.isColumn }.mapNotNull { field ->
                field.eq(paramMap[field.name]).takeIf { it.value != null }
            }.toCriteria()
        }

        // 设置逻辑删除的策略
        if (logic) {
            setCommonStrategy(logicDeleteStrategy) { field, value ->
                condition = listOfNotNull(
                    condition, "${field.quoted(wrapper.orDefault())} = $value".asSql()
                ).toCriteria()
            }
        }

        // 构建条件SQL语句及参数映射
        val (whereClauseSql, paramMap) = buildConditionSqlWithParams(wrapper, condition)

        // 处理逻辑删除时的更新字段逻辑
        if (logic) {
            val toUpdateFields = mutableListOf<Field>()
            val updateFields = { field: Field, value: Any? ->
                toUpdateFields += (field + "New")
                paramMap[field.name + "New"] = value
            }
            // 设置更新时间和逻辑删除字段的策略
            setCommonStrategy(updateTimeStrategy, true, callBack = updateFields)
            setCommonStrategy(logicDeleteStrategy, defaultValue = 1, callBack = updateFields)

            var versionField: String? = null
            setCommonStrategy(optimisticStrategy) { field, _ ->
                versionField = field.columnName
            }

            var versionField: String? = null
            setCommonStrategy(optimisticStrategy) {field, _ ->
                versionField = field.columnName
            }

            return CascadeDeleteClause.build(
                cascadeEnabled, cascadeLimit, pojo, whereClauseSql, paramMap, true, KronosAtomicActionTask(
<<<<<<< HEAD
                    getUpdateSql(wrapper.orDefault(), tableName, toUpdateFields, versionField, toWhereSql(whereClauseSql)),
=======
                    getUpdateSql(
                        wrapper.orDefault(),
                        tableName,
                        toUpdateFields,
                        versionField,
                        toWhereSql(whereClauseSql)
                    ),
>>>>>>> e60527ab
                    paramMap,
                    operationType = KOperationType.DELETE
                )
            )
        } else {
            // 组装UPDATE语句并返回KronosAtomicTask对象
            return CascadeDeleteClause.build(
                cascadeEnabled, cascadeLimit, pojo, whereClauseSql, paramMap, false, KronosAtomicActionTask(
                    getDeleteSql(wrapper.orDefault(), tableName, toWhereSql(whereClauseSql)),
                    paramMap,
                    operationType = KOperationType.DELETE
                )
            )
        }
    }

    /**
     * 执行Kronos操作的函数。
     *
     * @param wrapper 可选参数，KronosDataSourceWrapper的实例，用于提供数据源配置和上下文。
     *                如果为null，函数将使用默认配置执行操作。
     * @return 返回KronosOperationResult对象，包含操作的结果信息。
     */
    fun execute(wrapper: KronosDataSourceWrapper? = null): KronosOperationResult {
        // 构建并执行Kronos操作，根据提供的wrapper配置执行，如果没有提供则使用默认配置
        return build(wrapper).execute(wrapper)
    }

    companion object {

        /**
         * Applies the `by` operation to each update clause in the list based on the provided fields.
         *
         * @param someFields the fields to set the condition for
         * @return a list of UpdateClause objects with the updated condition
         */
        fun <T : KPojo> Iterable<DeleteClause<T>>.by(someFields: KTableField<T, Any?>): List<DeleteClause<T>> {
            return map { it.by(someFields) }
        }

        /**
         * Applies the `where` operation to each update clause in the list based on the provided update condition.
         *
         * @param updateCondition the condition for the update clause. Defaults to null.
         * @return a list of UpdateClause objects with the updated condition
         */
        fun <T : KPojo> Iterable<DeleteClause<T>>.where(updateCondition: KTableConditionalField<T, Boolean?> = null): List<DeleteClause<T>> {
            return map { it.where(updateCondition) }
        }

        fun <T : KPojo> Iterable<DeleteClause<T>>.logic(enabled: Boolean = true): List<DeleteClause<T>> {
            return map { it.logic(enabled) }
        }

        fun <T : KPojo> Iterable<DeleteClause<T>>.cascade(
            enabled: Boolean = true,
            depth: Int = -1
        ): List<DeleteClause<T>> {
            return map { it.cascade(enabled, depth) }
        }

        /**
         * Builds a KronosAtomicBatchTask from a list of UpdateClause objects.
         *
         * @param T The type of KPojo objects in the list.
         * @return A KronosAtomicBatchTask object with the SQL and parameter map array from the UpdateClause objects.
         */
        fun <T : KPojo> Iterable<DeleteClause<T>>.build(wrapper: KronosDataSourceWrapper? = null): KronosActionTask {
            return map { it.build(wrapper) }.merge()
        }

        /**
         * Executes an array of UpdateClause objects and returns the result of the execution.
         *
         * @param wrapper The KronosDataSourceWrapper to use for the execution. Defaults to null.
         * @return The KronosOperationResult of the execution.
         */
        fun <T : KPojo> Iterable<DeleteClause<T>>.execute(wrapper: KronosDataSourceWrapper? = null): KronosOperationResult {
            return build().execute(wrapper)
        }

        /**
         * Applies the `by` operation to each update clause in the array based on the provided fields.
         *
         * @param someFields the fields to set the condition for
         * @return a list of UpdateClause objects with the updated condition
         */
        fun <T : KPojo> Array<DeleteClause<T>>.by(someFields: KTableField<T, Any?>): List<DeleteClause<T>> {
            return map { it.by(someFields) }
        }

        /**
         * Applies the `where` operation to each update clause in the array based on the provided update condition.
         *
         * @param updateCondition the condition for the update clause. Defaults to null.
         * @return a list of UpdateClause objects with the updated condition
         */
        fun <T : KPojo> Array<DeleteClause<T>>.where(updateCondition: KTableConditionalField<T, Boolean?> = null): List<DeleteClause<T>> {
            return map { it.where(updateCondition) }
        }

        fun <T : KPojo> Array<DeleteClause<T>>.logic(enabled: Boolean = true): List<DeleteClause<T>> {
            return map { it.logic(enabled) }
        }

        fun <T : KPojo> Array<DeleteClause<T>>.cascade(
            enabled: Boolean = true,
            depth: Int = -1
        ): List<DeleteClause<T>> {
            return map { it.cascade(enabled, depth) }
        }


        /**
         * Builds a KronosAtomicBatchTask from an array of UpdateClause objects.
         *
         * @param T The type of KPojo objects in the list.
         * @return A KronosAtomicBatchTask object with the SQL and parameter map array from the UpdateClause objects.
         */
        fun <T : KPojo> Array<DeleteClause<T>>.build(wrapper: KronosDataSourceWrapper? = null): KronosActionTask {
            return map { it.build(wrapper) }.merge()
        }

        /**
         * Executes an array of UpdateClause objects and returns the result of the execution.
         *
         * @param wrapper The KronosDataSourceWrapper to use for the execution. Defaults to null.
         * @return The KronosOperationResult of the execution.
         */
        fun <T : KPojo> Array<DeleteClause<T>>.execute(wrapper: KronosDataSourceWrapper? = null): KronosOperationResult {
            return build().execute(wrapper)
        }
    }
}<|MERGE_RESOLUTION|>--- conflicted
+++ resolved
@@ -157,16 +157,8 @@
                 versionField = field.columnName
             }
 
-            var versionField: String? = null
-            setCommonStrategy(optimisticStrategy) {field, _ ->
-                versionField = field.columnName
-            }
-
             return CascadeDeleteClause.build(
                 cascadeEnabled, cascadeLimit, pojo, whereClauseSql, paramMap, true, KronosAtomicActionTask(
-<<<<<<< HEAD
-                    getUpdateSql(wrapper.orDefault(), tableName, toUpdateFields, versionField, toWhereSql(whereClauseSql)),
-=======
                     getUpdateSql(
                         wrapper.orDefault(),
                         tableName,
@@ -174,7 +166,6 @@
                         versionField,
                         toWhereSql(whereClauseSql)
                     ),
->>>>>>> e60527ab
                     paramMap,
                     operationType = KOperationType.DELETE
                 )
