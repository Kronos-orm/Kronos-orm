/**
 * Copyright 2022-2024 kronos-orm
 *
 * Licensed under the Apache License, Version 2.0 (the "License");
 * you may not use this file except in compliance with the License.
 * You may obtain a copy of the License at
 *
 *     http://www.apache.org/licenses/LICENSE-2.0
 *
 * Unless required by applicable law or agreed to in writing, software
 * distributed under the License is distributed on an "AS IS" BASIS,
 * WITHOUT WARRANTIES OR CONDITIONS OF ANY KIND, either express or implied.
 * See the License for the specific language governing permissions and
 * limitations under the License.
 */

package com.kotlinorm.orm.insert

import com.kotlinorm.beans.dsl.Field
import com.kotlinorm.beans.dsl.KPojo
<<<<<<< HEAD
import com.kotlinorm.beans.sql.SqlStatement.Companion.sql
=======
import com.kotlinorm.beans.task.KronosActionTask
import com.kotlinorm.beans.task.KronosActionTask.Companion.merge
>>>>>>> 9055d438
import com.kotlinorm.beans.task.KronosAtomicActionTask
import com.kotlinorm.beans.task.KronosOperationResult
import com.kotlinorm.enums.KOperationType
import com.kotlinorm.interfaces.KronosDataSourceWrapper
import com.kotlinorm.orm.cascade.CascadeInsertClause
import com.kotlinorm.utils.setCommonStrategy
import com.kotlinorm.utils.toLinkedSet

class InsertClause<T : KPojo>(val pojo: T) {
    private var paramMap = pojo.toDataMap()
    private var tableName = pojo.kronosTableName()
    private var createTimeStrategy = pojo.kronosCreateTime()
    private var updateTimeStrategy = pojo.kronosUpdateTime()
    private var logicDeleteStrategy = pojo.kronosLogicDelete()
    private var allFields = pojo.kronosColumns().toLinkedSet()
    private val toInsertFields = linkedSetOf<Field>()
    private var cascadeEnabled = true
    private var cascadeLimit = -1 // 级联查询的深度限制, -1表示无限制，0表示不查询级联，1表示只查询一层级联，以此类推

    private val updateInsertFields = { field: Field, value: Any? ->
        if (field.isColumn && value != null) {
            toInsertFields += field
            paramMap[field.name] = value
        }
    }

    fun cascade(enabled: Boolean, depth: Int = -1): InsertClause<T> {
        cascadeEnabled = enabled
        cascadeLimit = depth
        return this
    }

    fun build(): KronosActionTask {
        toInsertFields.addAll(allFields.filter { it.isColumn && paramMap[it.name] != null })

        setCommonStrategy(createTimeStrategy, true, callBack = updateInsertFields)
        setCommonStrategy(updateTimeStrategy, true, callBack = updateInsertFields)
        setCommonStrategy(logicDeleteStrategy, false, callBack = updateInsertFields)

<<<<<<< HEAD
        val sql = sql {
            +"INSERT INTO"
            +Field(tableName)
            +"("
            +toInsertFields
            +") VALUES ("
            +toInsertFields.joinToString { ":${it.name}" }
        }
=======
        val sql = """
            INSERT INTO `$tableName` (${toInsertFields.joinToString { it.quoted() }}) VALUES (${toInsertFields.joinToString { ":$it" }})
        """.trimIndent()
>>>>>>> 9055d438

        return CascadeInsertClause.build(
            cascadeEnabled,
            cascadeLimit,
            pojo,
            KronosAtomicActionTask(
                sql,
                paramMap.filter { it.key in toInsertFields.map { item -> item.name } }.toMutableMap(),
                operationType = KOperationType.INSERT,
                useIdentity = (allFields - toInsertFields).any { it.identity }
            )
        )

    }

    fun execute(wrapper: KronosDataSourceWrapper? = null): KronosOperationResult {
        return build().execute(wrapper)
    }

    companion object {
        fun <T : KPojo> Iterable<InsertClause<T>>.cascade(
            enabled: Boolean,
            depth: Int = -1
        ): Iterable<InsertClause<T>> {
            return this.onEach { it.cascade(enabled, depth) }
        }

        /**
         * Builds a KronosActionTask for each InsertClause in the list.
         *
         * This function maps each InsertClause in the Iterable to a KronosActionTask by calling the build function of the InsertClause.
         * It then merges all the KronosActionTasks into a single KronosActionTask using the merge function and returns it.
         *
         * @return KronosActionTask returns a single KronosActionTask that represents the merged tasks for all the InsertClauses in the Iterable.
         */
        fun <T : KPojo> Iterable<InsertClause<T>>.build(): KronosActionTask {
            return this.map { it.build() }.merge()
        }

        /**
         * Executes the KronosActionTask built for each InsertClause in the Iterable.
         *
         * This function first builds a KronosActionTask for each InsertClause in the Iterable by calling the build function.
         * It then executes the built KronosActionTask and returns the result.
         *
         * @param wrapper KronosDataSourceWrapper? (optional) the data source wrapper to use for the execution. If not provided, the default data source wrapper is used.
         * @return KronosOperationResult returns the result of the execution of the KronosActionTask.
         */
        fun <T : KPojo> Iterable<InsertClause<T>>.execute(wrapper: KronosDataSourceWrapper? = null): KronosOperationResult {
            return build().execute(wrapper)
        }

        fun <T : KPojo> Array<InsertClause<T>>.cascade(enabled: Boolean, depth: Int = -1): Array<out InsertClause<T>> {
            return this.onEach { it.cascade(enabled, depth) }
        }

        /**
         * Builds a KronosActionTask for each InsertClause in the Array.
         *
         * This function maps each InsertClause in the Iterable to a KronosActionTask by calling the build function of the InsertClause.
         * It then merges all the KronosActionTasks into a single KronosActionTask using the merge function and returns it.
         *
         * @return KronosActionTask returns a single KronosActionTask that represents the merged tasks for all the InsertClauses in the Iterable.
         */
        fun <T : KPojo> Array<InsertClause<T>>.build(): KronosActionTask {
            return this.map { it.build() }.merge()
        }


        /**
         * Executes the KronosActionTask built for each InsertClause in the array.
         *
         * This function first builds a KronosActionTask for each InsertClause in the Iterable by calling the build function.
         * It then executes the built KronosActionTask and returns the result.
         *
         * @param wrapper KronosDataSourceWrapper? (optional) the data source wrapper to use for the execution. If not provided, the default data source wrapper is used.
         * @return KronosOperationResult returns the result of the execution of the KronosActionTask.
         */
        fun <T : KPojo> Array<InsertClause<T>>.execute(wrapper: KronosDataSourceWrapper? = null): KronosOperationResult {
            return build().execute(wrapper)
        }
    }
}<|MERGE_RESOLUTION|>--- conflicted
+++ resolved
@@ -18,12 +18,8 @@
 
 import com.kotlinorm.beans.dsl.Field
 import com.kotlinorm.beans.dsl.KPojo
-<<<<<<< HEAD
-import com.kotlinorm.beans.sql.SqlStatement.Companion.sql
-=======
 import com.kotlinorm.beans.task.KronosActionTask
 import com.kotlinorm.beans.task.KronosActionTask.Companion.merge
->>>>>>> 9055d438
 import com.kotlinorm.beans.task.KronosAtomicActionTask
 import com.kotlinorm.beans.task.KronosOperationResult
 import com.kotlinorm.enums.KOperationType
@@ -63,20 +59,9 @@
         setCommonStrategy(updateTimeStrategy, true, callBack = updateInsertFields)
         setCommonStrategy(logicDeleteStrategy, false, callBack = updateInsertFields)
 
-<<<<<<< HEAD
-        val sql = sql {
-            +"INSERT INTO"
-            +Field(tableName)
-            +"("
-            +toInsertFields
-            +") VALUES ("
-            +toInsertFields.joinToString { ":${it.name}" }
-        }
-=======
         val sql = """
             INSERT INTO `$tableName` (${toInsertFields.joinToString { it.quoted() }}) VALUES (${toInsertFields.joinToString { ":$it" }})
         """.trimIndent()
->>>>>>> 9055d438
 
         return CascadeInsertClause.build(
             cascadeEnabled,
