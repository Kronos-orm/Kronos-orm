--- conflicted
+++ resolved
@@ -233,11 +233,7 @@
     override fun build(wrapper: KronosDataSourceWrapper?): KronosAtomicQueryTask {
         var buildCondition = condition
         // 初始化所有字段集合
-<<<<<<< HEAD
-        allFields = getTable(wrapper.orDefault(), tableName).columns.filter { it.isColumn }.toLinkedSet()
-=======
         allFields = pojo.kronosColumns().toLinkedSet()
->>>>>>> 9124ad4c
 
         if (selectFields.isEmpty()) {
             selectFields += allFields
