--- conflicted
+++ resolved
@@ -71,11 +71,7 @@
     private var cascadeEnabled = true
     private var cascadeLimit = -1 // 级联查询的深度限制, -1表示无限制，0表示不查询级联，1表示只查询一层级联，以此类推
     private var lock: PessimisticLock? = null
-<<<<<<< HEAD
-    private var selectAll = true
-=======
     internal var selectAll = true
->>>>>>> e60527ab
     private var ps = 0
     private var pi = 0
 
