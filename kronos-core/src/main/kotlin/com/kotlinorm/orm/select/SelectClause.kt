--- conflicted
+++ resolved
@@ -60,23 +60,11 @@
         }
     }
 
-<<<<<<< HEAD
-    fun orderBy(sortableFields: KTableSortableField<T, Unit>): SelectClause<T> {
-        TODO()
-        /*isOrder = true
-        if(sortableFields == null) throw NeedFieldsException()
-        pojo.tableRun {
-            sortableFields()
-            orderByFields = fields.toLinkedSet()
-        }
-        return this*/
-=======
     fun orderBy(someFields: KTableSortableField<T, Unit>): SelectClause<T> {
         pojo.sortableRun{
             this
         }
         return this
->>>>>>> e35b1a88
     }
 
     fun groupBy(someFields: KTableField<T, Unit>): SelectClause<T> {
