/**
 * Copyright 2022-2024 kronos-orm
 *
 * Licensed under the Apache License, Version 2.0 (the "License");
 * you may not use this file except in compliance with the License.
 * You may obtain a copy of the License at
 *
 *     http://www.apache.org/licenses/LICENSE-2.0
 *
 * Unless required by applicable law or agreed to in writing, software
 * distributed under the License is distributed on an "AS IS" BASIS,
 * WITHOUT WARRANTIES OR CONDITIONS OF ANY KIND, either express or implied.
 * See the License for the specific language governing permissions and
 * limitations under the License.
 */

package com.kotlinorm.orm.update

import com.kotlinorm.beans.dsl.Criteria
import com.kotlinorm.beans.dsl.Field
import com.kotlinorm.beans.dsl.KPojo
import com.kotlinorm.beans.dsl.KTable.Companion.tableRun
import com.kotlinorm.beans.dsl.KTableConditional.Companion.conditionalRun
import com.kotlinorm.beans.task.KronosActionTask
import com.kotlinorm.beans.task.KronosActionTask.Companion.merge
import com.kotlinorm.beans.task.KronosAtomicActionTask
import com.kotlinorm.beans.task.KronosOperationResult
import com.kotlinorm.database.SqlManager.getUpdateSql
import com.kotlinorm.database.SqlManager.quoted
import com.kotlinorm.enums.KOperationType
import com.kotlinorm.exceptions.NeedFieldsException
import com.kotlinorm.interfaces.KronosDataSourceWrapper
import com.kotlinorm.orm.cascade.CascadeUpdateClause
import com.kotlinorm.types.KTableConditionalField
import com.kotlinorm.types.KTableField
import com.kotlinorm.utils.ConditionSqlBuilder
import com.kotlinorm.utils.DataSourceUtil.orDefault
import com.kotlinorm.utils.Extensions.asSql
import com.kotlinorm.utils.Extensions.eq
import com.kotlinorm.utils.Extensions.toCriteria
import com.kotlinorm.utils.setCommonStrategy
import com.kotlinorm.utils.toLinkedSet

/**
 * Update Clause
 *
 * Creates an update clause for the given pojo.
 *
 * @param T the type of the pojo
 *
 * @property pojo the pojo for the update
 * @property isExcept whether to exclude the fields from the update
 * @param setUpdateFields the fields to update
 * @author yf, OUSC
 */
class UpdateClause<T : KPojo>(
    private val pojo: T,
    private var isExcept: Boolean = false,
    private var setUpdateFields: KTableField<T, Any?> = null
) {
    private var paramMap = pojo.toDataMap()
    private var tableName = pojo.kronosTableName()
    private var createTimeStrategy = pojo.kronosCreateTime()
    private var updateTimeStrategy = pojo.kronosUpdateTime()
    private var logicDeleteStrategy = pojo.kronosLogicDelete()
    private var optimisticStrategy = pojo.kronosOptimisticLock()
    internal var allFields = pojo.kronosColumns().toLinkedSet()
    internal var toUpdateFields = linkedSetOf<Field>()
    internal var condition: Criteria? = null
    internal var paramMapNew = mutableMapOf<Field, Any?>()
    private var cascadeEnabled = true
    private var cascadeLimit = -1 // 级联查询的深度限制, -1表示无限制，0表示不查询级联，1表示只查询一层级联，以此类推

    /**
     * 初始化函数：用于配置更新字段和构建参数映射。
     * 该函数不接受参数，也不返回任何值。
     * 主要完成以下功能：
     * 1. 如果设置了更新字段，则对更新字段进行配置，并添加到更新字段列表中；
     * 2. 遍历更新字段列表，将字段名拼接为"New"格式，并映射到参数映射表中。
     */
    init {
        // 如果设置了更新字段，则进行字段配置和更新字段列表的构建
        if (setUpdateFields != null) {
            pojo.tableRun {
                setUpdateFields!!(it) // 配置更新字段
                toUpdateFields += fields // 将当前字段添加到更新字段列表
            }
            // 为每个更新字段在参数映射表中创建"New"版本的映射
            toUpdateFields.forEach {
                paramMapNew[it + "New"] = paramMap[it.name]
            }
        }
    }

    /**
     * Sets the new value for the update clause.
     *
     * @param newValue the new value to be set
     * @throws NeedFieldsException if the new value is null
     * @return the updated UpdateClause object
     */
    fun set(newValue: KTableField<T, Unit>): UpdateClause<T> {
        if (newValue == null) throw NeedFieldsException()
        pojo.tableRun {
            newValue(it)
            if (isExcept) {
                toUpdateFields -= fields.toSet()
            } else {
                toUpdateFields += fields
            }
            paramMapNew.putAll(fieldParamMap.map { e -> e.key + "New" to e.value })
        }
        return this
    }

    fun cascade(enabled: Boolean = true, depth: Int = -1): UpdateClause<T> {
        this.cascadeEnabled = enabled
        this.cascadeLimit = depth
        return this
    }

    /**
     * Sets the condition for the update clause based on the provided fields.
     *
     * @param someFields the fields to set the condition for
     * @throws NeedFieldsException if the provided fields are null
     * @return the updated UpdateClause object
     */
    fun by(someFields: KTableField<T, Any?>): UpdateClause<T> {
        if (someFields == null) throw NeedFieldsException()
        pojo.tableRun {
            someFields(it)
            condition = fields.map { it.eq(paramMap[it.name]) }.toCriteria()
        }
        return this
    }

    /**
     * Sets the condition for the update clause based on the provided update condition.
     *
     * @param updateCondition the condition for the update clause. Defaults to null.
     * @return the updated UpdateClause object.
     */
    fun where(updateCondition: KTableConditionalField<T, Boolean?> = null): UpdateClause<T> {
        if (updateCondition == null) return this
            .apply {
                // 获取所有字段 且去除null
                condition = allFields.filter { it.isColumn }.mapNotNull { field ->
                    field.eq(paramMap[field.name]).takeIf { it.value != null }
                }.toCriteria()
            }
        pojo.conditionalRun {
            propParamMap = paramMap // 更新 propParamMap
            updateCondition(it)
            condition = criteria
        }
        return this
    }

    /**
     * Builds a KronosAtomicTask based on the current state of the UpdateClause.
     *
     * This function generates a KronosAtomicTask object based on the current state of the UpdateClause. It performs the following steps:
     * 1. If `isExcept` is true, removes the fields in `toUpdateFields` from `allFields` and updates `paramMapNew` accordingly.
     * 2. If `toUpdateFields` is empty, updates `toUpdateFields` with all the fields in `allFields` and updates `paramMapNew` accordingly.
     * 3. Sets the logic delete strategy by removing the field from `toUpdateFields`, updating `paramMapNew`, and modifying the `condition` accordingly.
     * 4. Sets the update time strategy by updating `paramMapNew` with the new value.
     * 5. Constructs the SQL query string for the update operation.
     * 6. Constructs the parameter map for the SQL query.
     * 7. Merges the `paramMapNew` into the `paramMap`.
     * 8. Returns a KronosAtomicTask object with the constructed SQL query, parameter map, and operation type.
     *
     * @return The constructed KronosAtomicTask.
     */
    fun build(wrapper: KronosDataSourceWrapper? = null): KronosActionTask {

        if (condition == null) {
            // 当未指定删除条件时，构建一个默认条件，即删除所有字段都不为null的记录
            condition = allFields.filter { it.isColumn }.mapNotNull { field ->
                field.eq(paramMap[field.name]).takeIf { it.value != null }
            }.toCriteria()
        }

        // 处理字段更新逻辑，如果isExcept为true，则移除特定字段，否则更新所有字段
        if (isExcept) {
            // 移除指定字段并处理"create_time"字段的特殊情况
            toUpdateFields = (allFields.filter { it.isColumn } - toUpdateFields.toSet()).toLinkedSet()
            toUpdateFields = toUpdateFields.filter { it.columnName != "create_time" }.toCollection(LinkedHashSet())
            // 为更新的字段生成新的参数映射
            toUpdateFields.forEach {
                paramMapNew[it + "New"] = paramMap[it.name]
            }
        }

        // 如果没有指定字段需要更新，则更新所有字段
        if (toUpdateFields.isEmpty()) {
            toUpdateFields = allFields
            // 为所有字段生成新的参数映射
            toUpdateFields.forEach {
                paramMapNew[it + "New"] = paramMap[it.name]
            }
        }

        // 设置逻辑删除策略，将被逻辑删除的字段从更新字段中移除，并更新条件语句
        setCommonStrategy(logicDeleteStrategy) { field, value ->
            toUpdateFields -= field
            paramMapNew -= field + "New"
            // 构建逻辑删除的条件SQL
            condition = listOfNotNull(
                condition, "${logicDeleteStrategy.field.quoted(wrapper.orDefault())} = $value".asSql()
            ).toCriteria()
        }

        setCommonStrategy(createTimeStrategy) { field, _ ->
            toUpdateFields -= field
            paramMapNew -= field + "New"
        }

        // 设置更新时间策略，将更新时间字段添加到更新字段列表，并更新参数映射
        setCommonStrategy(updateTimeStrategy, true) { field, value ->
            toUpdateFields += field
            paramMapNew[field + "New"] = value
        }

        var versionField: String? = null
<<<<<<< HEAD
        setCommonStrategy(optimisticStrategy) {field, _ ->
=======
        setCommonStrategy(optimisticStrategy) { field, _ ->
>>>>>>> e60527ab
            versionField = field.columnName
        }

        // 构建完整的更新SQL语句，包括条件部分
        val (whereClauseSql, paramMap) = ConditionSqlBuilder.buildConditionSqlWithParams(wrapper, condition)
            .toWhereClause()

        val sql = getUpdateSql(wrapper.orDefault(), tableName, toUpdateFields.toList(), versionField, whereClauseSql)

        // 合并参数映射，准备执行SQL所需的参数
        paramMap.putAll(paramMapNew.map { it.key.name to it.value }.toMap())
        // 返回构建好的KronosAtomicTask实例

        val rootTask = KronosAtomicActionTask(
            sql,
            paramMap,
            operationType = KOperationType.UPDATE
        )

        return CascadeUpdateClause.build(
            cascadeEnabled,
            cascadeLimit,
            pojo,
            paramMap.toMap(),
            toUpdateFields,
            whereClauseSql,
            rootTask
        )
    }

    /**
     * Executes the update operation using the provided data source wrapper.
     *
     * @param wrapper The data source wrapper to use for the update operation. If not provided, a default data source wrapper will be used.
     * @return The result of the update operation.
     */
    fun execute(wrapper: KronosDataSourceWrapper? = null): KronosOperationResult {
        return build().execute(wrapper)
    }

    companion object {
        /**
         * Sets the given row data for each update clause in the list.
         *
         * @param rowData the row data to set
         * @return a list of UpdateClause objects with the updated row data
         */
        fun <T : KPojo> List<UpdateClause<T>>.set(rowData: KTableField<T, Unit>): List<UpdateClause<T>> {
            return map { it.set(rowData) }
        }

        fun <T : KPojo> List<UpdateClause<T>>.cascade(enabled: Boolean = true, depth: Int = -1): List<UpdateClause<T>> {
            return map { it.cascade(enabled, depth) }
        }

        /**
         * Applies the `by` operation to each update clause in the list based on the provided fields.
         *
         * @param someFields the fields to set the condition for
         * @return a list of UpdateClause objects with the updated condition
         */
        fun <T : KPojo> List<UpdateClause<T>>.by(someFields: KTableField<T, Any?>): List<UpdateClause<T>> {
            return map { it.by(someFields) }
        }

        /**
         * Applies the `where` operation to each update clause in the list based on the provided update condition.
         *
         * @param updateCondition the condition for the update clause. Defaults to null.
         * @return a list of UpdateClause objects with the updated condition
         */
        fun <T : KPojo> List<UpdateClause<T>>.where(updateCondition: KTableConditionalField<T, Boolean?> = null): List<UpdateClause<T>> {
            return map { it.where(updateCondition) }
        }

        /**
         * Builds a KronosAtomicBatchTask from a list of UpdateClause objects.
         *
         * @param T The type of KPojo objects in the list.
         * @return A KronosAtomicBatchTask object with the SQL and parameter map array from the UpdateClause objects.
         */
        fun <T : KPojo> List<UpdateClause<T>>.build(wrapper: KronosDataSourceWrapper? = null): KronosActionTask {
            return map { it.build(wrapper) }.merge()
        }

        /**
         * Executes a list of UpdateClause objects and returns the result of the execution.
         *
         * @param wrapper The KronosDataSourceWrapper to use for the execution. Defaults to null.
         * @return The KronosOperationResult of the execution.
         */
        fun <T : KPojo> List<UpdateClause<T>>.execute(wrapper: KronosDataSourceWrapper? = null): KronosOperationResult {
            return build().execute(wrapper)
        }
    }
}<|MERGE_RESOLUTION|>--- conflicted
+++ resolved
@@ -223,11 +223,7 @@
         }
 
         var versionField: String? = null
-<<<<<<< HEAD
-        setCommonStrategy(optimisticStrategy) {field, _ ->
-=======
         setCommonStrategy(optimisticStrategy) { field, _ ->
->>>>>>> e60527ab
             versionField = field.columnName
         }
 
