--- conflicted
+++ resolved
@@ -170,11 +170,7 @@
 
                 lock = lock ?: PessimisticLock.X.takeIf { !optimisticStrategy.enabled }
 
-<<<<<<< HEAD
-                if ((pojo.select { "COUNT(1)".asSql() }
-=======
                 if ((pojo.select()
->>>>>>> e60527ab
                         .cascade(false)
                         .lock(lock)
                         .apply {
@@ -184,12 +180,8 @@
                                 .map {
                                     it.eq(paramMap[it.name])
                                 }.toCriteria()
-<<<<<<< HEAD
-                        }.queryOneOrNull<Int>() ?: 0)
-=======
                         }
                         .queryOneOrNull<Int>() ?: 0)
->>>>>>> e60527ab
                     > 0
                 ) {
                     pojo.update().cascade(cascadeEnabled, cascadeLimit)
@@ -200,7 +192,6 @@
                         }
                         .execute(wrapper)
                 } else {
-                    setCommonStrategy(optimisticStrategy, false, callBack = updateUpsertFields())
                     pojo.insert().cascade(cascadeEnabled, cascadeLimit).execute(wrapper)
                 }
             }
