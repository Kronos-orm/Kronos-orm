package com.kotlinorm.utils

<<<<<<< HEAD
import com.kotlinorm.Kronos.defaultLogger
import com.kotlinorm.beans.logging.KLogMessage.Companion.logMessageOf
=======
import com.kotlinorm.Kronos
import com.kotlinorm.Kronos.defaultLogger
import com.kotlinorm.beans.logging.KLogMessage.Companion.kMsgOf
>>>>>>> 5b4bd8fa
import com.kotlinorm.beans.task.KronosAtomicActionTask
import com.kotlinorm.beans.task.KronosAtomicBatchTask
import com.kotlinorm.beans.task.KronosAtomicQueryTask
import com.kotlinorm.beans.task.KronosOperationResult
<<<<<<< HEAD
import com.kotlinorm.enums.ColorPrintCode
=======
import com.kotlinorm.enums.ColorPrintCode.Companion.Black
import com.kotlinorm.enums.ColorPrintCode.Companion.Blue
import com.kotlinorm.enums.ColorPrintCode.Companion.Bold
import com.kotlinorm.enums.ColorPrintCode.Companion.Green
import com.kotlinorm.enums.ColorPrintCode.Companion.Magenta
import com.kotlinorm.enums.ColorPrintCode.Companion.Red
>>>>>>> 5b4bd8fa
import com.kotlinorm.enums.DBType
import com.kotlinorm.enums.KOperationType
import com.kotlinorm.interfaces.*
import com.kotlinorm.utils.DataSourceUtil.orDefault

// Generates the SQL statement needed to obtain the last inserted ID based on the provided database type.
fun lastInsertIdObtainSql(dbType: DBType): String {
    return when (dbType) {
        DBType.Mysql, DBType.H2, DBType.OceanBase -> "SELECT LAST_INSERT_ID();"
        DBType.Oracle -> "SELECT * FROM DUAL;"
        DBType.Mssql -> "SELECT SCOPE_IDENTITY();"
        DBType.Postgres -> "SELECT LASTVAL();"
        DBType.DB2 -> "SELECT IDENTITY_VAL_LOCAL() FROM SYSIBM.SYSDUMMY1;"
        DBType.Sybase -> "SELECT @@IDENTITY;"
        DBType.SQLite -> "SELECT last_insert_rowid();"
        else -> throw UnsupportedOperationException("Unsupported database type: $dbType")
    }
}

fun KAtomicActionTask.execute(wrapper: KronosDataSourceWrapper?): KronosOperationResult {
    val affectRows = if (this is KBatchTask) {
        wrapper.orDefault().batchUpdate(this as KronosAtomicBatchTask).sum()
    } else {
        doTaskLog()
<<<<<<< HEAD
        wrapper.orDefault().update(this as KronosAtomicActionTask)
=======
        (this as KronosAtomicActionTask).trySplitOut().sumOf {
            wrapper.orDefault().update(it)
        }
>>>>>>> 5b4bd8fa
    }
    var lastInsertId: Long? = null
    if (operationType == KOperationType.INSERT) {
        lastInsertId = wrapper.orDefault().forObject(
            KronosAtomicQueryTask(lastInsertIdObtainSql(wrapper.orDefault().dbType)), kClass = Long::class
        ) as Long
    }
    return KronosOperationResult(affectRows, lastInsertId)
}

fun KAtomicQueryTask.query(wrapper: KronosDataSourceWrapper? = null): List<Map<String, Any>> {
    doTaskLog()
    return wrapper.orDefault().forList(this)
}

@Suppress("UNCHECKED_CAST")
inline fun <reified T> KAtomicQueryTask.queryList(wrapper: KronosDataSourceWrapper? = null): List<T> {
    doTaskLog()
    return wrapper.orDefault().forList(this, T::class) as List<T>
}

fun KAtomicQueryTask.queryMap(wrapper: KronosDataSourceWrapper? = null): Map<String, Any> {
    doTaskLog()
    return wrapper.orDefault().forMap(this)!!
}

fun KAtomicQueryTask.queryMapOrNull(wrapper: KronosDataSourceWrapper? = null): Map<String, Any>? {
    doTaskLog()
    return wrapper.orDefault().forMap(this)
}

inline fun <reified T> KAtomicQueryTask.queryOne(wrapper: KronosDataSourceWrapper? = null): T {
    doTaskLog()
    return wrapper.orDefault().forObject(this, T::class) as T ?: throw NullPointerException("No such record")
}

inline fun <reified T> KAtomicQueryTask.queryOneOrNull(wrapper: KronosDataSourceWrapper? = null): T? {
    doTaskLog()
    return wrapper.orDefault().forObject(this, T::class) as T
}

<<<<<<< HEAD
fun KAtomicTask.doTaskLog() {
    defaultLogger(this).info(
        arrayOf(
            logMessageOf("Executing task: [${operationType.name}]", ColorPrintCode.GREEN.toArray()).endl(),
            logMessageOf(
                "\t$sql", ColorPrintCode.BLUE.toArray()
            ).endl(),
            logMessageOf(
                "\t$paramMap", ColorPrintCode.MAGENTA.toArray()
            ).endl()
        )
    )
=======
var howToLog: (KAtomicTask) -> Unit = { task ->
    defaultLogger(Kronos).info(
        arrayOf(
            kMsgOf("Executing [", Green),
            kMsgOf(task.operationType.name, Red, Bold),
            kMsgOf("] task:", Green).endl(),
            kMsgOf("SQL:\t", Black, Bold),
            kMsgOf(task.sql, Blue).endl(),
            kMsgOf("PARAM:\t", Black, Bold),
            kMsgOf(task.paramMap.filterNot { it.value == null }.toString(), Magenta).endl(),
            kMsgOf("Task execution result:", Black, Bold).endl(),
            kMsgOf("-----------------------", Black, Bold).endl(),
        )
    )
}

fun KAtomicTask.doTaskLog() {
    howToLog(this)
>>>>>>> 5b4bd8fa
}<|MERGE_RESOLUTION|>--- conflicted
+++ resolved
@@ -1,27 +1,18 @@
 package com.kotlinorm.utils
 
-<<<<<<< HEAD
-import com.kotlinorm.Kronos.defaultLogger
-import com.kotlinorm.beans.logging.KLogMessage.Companion.logMessageOf
-=======
 import com.kotlinorm.Kronos
 import com.kotlinorm.Kronos.defaultLogger
 import com.kotlinorm.beans.logging.KLogMessage.Companion.kMsgOf
->>>>>>> 5b4bd8fa
 import com.kotlinorm.beans.task.KronosAtomicActionTask
 import com.kotlinorm.beans.task.KronosAtomicBatchTask
 import com.kotlinorm.beans.task.KronosAtomicQueryTask
 import com.kotlinorm.beans.task.KronosOperationResult
-<<<<<<< HEAD
-import com.kotlinorm.enums.ColorPrintCode
-=======
 import com.kotlinorm.enums.ColorPrintCode.Companion.Black
 import com.kotlinorm.enums.ColorPrintCode.Companion.Blue
 import com.kotlinorm.enums.ColorPrintCode.Companion.Bold
 import com.kotlinorm.enums.ColorPrintCode.Companion.Green
 import com.kotlinorm.enums.ColorPrintCode.Companion.Magenta
 import com.kotlinorm.enums.ColorPrintCode.Companion.Red
->>>>>>> 5b4bd8fa
 import com.kotlinorm.enums.DBType
 import com.kotlinorm.enums.KOperationType
 import com.kotlinorm.interfaces.*
@@ -46,13 +37,9 @@
         wrapper.orDefault().batchUpdate(this as KronosAtomicBatchTask).sum()
     } else {
         doTaskLog()
-<<<<<<< HEAD
-        wrapper.orDefault().update(this as KronosAtomicActionTask)
-=======
         (this as KronosAtomicActionTask).trySplitOut().sumOf {
             wrapper.orDefault().update(it)
         }
->>>>>>> 5b4bd8fa
     }
     var lastInsertId: Long? = null
     if (operationType == KOperationType.INSERT) {
@@ -94,20 +81,6 @@
     return wrapper.orDefault().forObject(this, T::class) as T
 }
 
-<<<<<<< HEAD
-fun KAtomicTask.doTaskLog() {
-    defaultLogger(this).info(
-        arrayOf(
-            logMessageOf("Executing task: [${operationType.name}]", ColorPrintCode.GREEN.toArray()).endl(),
-            logMessageOf(
-                "\t$sql", ColorPrintCode.BLUE.toArray()
-            ).endl(),
-            logMessageOf(
-                "\t$paramMap", ColorPrintCode.MAGENTA.toArray()
-            ).endl()
-        )
-    )
-=======
 var howToLog: (KAtomicTask) -> Unit = { task ->
     defaultLogger(Kronos).info(
         arrayOf(
@@ -126,5 +99,4 @@
 
 fun KAtomicTask.doTaskLog() {
     howToLog(this)
->>>>>>> 5b4bd8fa
 }