package com.kotlinorm.orm.beans

<<<<<<< HEAD
import com.kotlinorm.annotations.Reference
=======
import com.kotlinorm.annotations.PrimaryKey
>>>>>>> 9124ad4c
import com.kotlinorm.beans.dsl.KPojo

data class UserRelation(
    @PrimaryKey() var id: Int? = null,
    var username: String? = null,
    var gender: Int? = null,
    var id2: Int? = null,
    @Reference(["id2"], ["id"])
    var user: User? = null
) : KPojo()<|MERGE_RESOLUTION|>--- conflicted
+++ resolved
@@ -1,17 +1,11 @@
 package com.kotlinorm.orm.beans
 
-<<<<<<< HEAD
-import com.kotlinorm.annotations.Reference
-=======
 import com.kotlinorm.annotations.PrimaryKey
->>>>>>> 9124ad4c
 import com.kotlinorm.beans.dsl.KPojo
 
 data class UserRelation(
     @PrimaryKey() var id: Int? = null,
     var username: String? = null,
     var gender: Int? = null,
-    var id2: Int? = null,
-    @Reference(["id2"], ["id"])
-    var user: User? = null
+    var id2: Int? = null
 ) : KPojo()