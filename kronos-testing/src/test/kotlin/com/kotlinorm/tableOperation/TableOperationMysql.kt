--- conflicted
+++ resolved
@@ -53,24 +53,13 @@
      */
     @Test
     fun testExists() {
-<<<<<<< HEAD
-//        // 不管有没有先删
-=======
-        // 不管有没有先删
->>>>>>> 22ed89e4
         dataSource.table.dropTable(user)
         // 判断表是否存在
         val exists = dataSource.table.exists(user)
         assertEquals(false, exists)
-<<<<<<< HEAD
-//        // 创建表
-        dataSource.table.createTable(user)
-//        // 判断表是否存在
-=======
         // 创建表
         dataSource.table.createTable(user)
         // 判断表是否存在
->>>>>>> 22ed89e4
         val exists2 = dataSource.table.exists(user)
         assertEquals(exists2, true)
     }
