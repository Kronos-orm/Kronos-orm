--- conflicted
+++ resolved
@@ -16,10 +16,6 @@
         driverClassName = "com.mysql.cj.jdbc.Driver"
         url = "jdbc:mysql://localhost:3306/koto_test"
         username = "root"
-<<<<<<< HEAD
-        password = "Leinbo2103221541@"
-=======
->>>>>>> 5b4bd8fa
     }
 
     init {
@@ -96,13 +92,7 @@
     @Test
     fun testDatebase() {
         user.upsert().on { it.id }.execute()
-<<<<<<< HEAD
-        val map = user.select().queryOne()
-        println(map)
-
-=======
         val res = user.select().queryOne()
         println(res)
->>>>>>> 5b4bd8fa
     }
 }