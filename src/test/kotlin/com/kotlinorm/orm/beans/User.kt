--- conflicted
+++ resolved
@@ -13,10 +13,6 @@
     @DateTimeFormat("yyyy@MM@dd HH:mm:ss")
     var createTime: String? = null,
     @UpdateTime
-<<<<<<< HEAD
-    @DateTimeFormat("YYYY-MM-dd HH:mm:ss")
-=======
->>>>>>> 5b4bd8fa
     var updateTime: Date? = null,
     @LogicDelete
     var deleted: Boolean? = null
